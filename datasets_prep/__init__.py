--- conflicted
+++ resolved
@@ -52,37 +52,15 @@
                 transforms.ToTensor(),
                 transforms.Normalize((0.5,0.5,0.5), (0.5,0.5,0.5))
             ])
-<<<<<<< HEAD
-        dataset = LMDBDataset(root='./dataset/celeba-lmdb/', name='celeba', train=True, transform=train_transform)
-    elif args.dataset == 'celeba_512':
-        from torchtoolbox.data import ImageLMDB
+        dataset = LMDBDataset(root=args.datadir, name='celeba', train=True, transform=train_transform)
+
+    elif args.dataset == 'ffhq_256':
         train_transform = transforms.Compose([
             transforms.Resize(args.image_size),
             transforms.RandomHorizontalFlip(),
             transforms.ToTensor(),
             transforms.Normalize((0.5, 0.5, 0.5), (0.5, 0.5, 0.5))
         ])
-        dataset = ImageLMDB(db_path='./dataset/celeba-lmdb-512/', db_name='celeba_512',
-                            transform=train_transform, backend="pil")
-
-    elif args.dataset == 'celeba_1024':
-        from torchtoolbox.data import ImageLMDB
-=======
-        dataset = LMDBDataset(root=args.datadir, name='celeba', train=True, transform=train_transform)
-
-    elif args.dataset == 'ffhq_256':
->>>>>>> 86d585ec
-        train_transform = transforms.Compose([
-            transforms.Resize(args.image_size),
-            transforms.RandomHorizontalFlip(),
-            transforms.ToTensor(),
-            transforms.Normalize((0.5, 0.5, 0.5), (0.5, 0.5, 0.5))
-        ])
-<<<<<<< HEAD
-        dataset = ImageLMDB(db_path='./dataset/celeba-lmdb-1k/', db_name='celeba_1024',
-                            transform=train_transform, backend="pil")
-=======
         dataset = LMDBDataset(root=args.datadir, name='ffhq',
                               train=True, transform=train_transform)
->>>>>>> 86d585ec
     return dataset