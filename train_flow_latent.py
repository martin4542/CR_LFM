# ---------------------------------------------------------------
# Copyright (c) 2022, NVIDIA CORPORATION. All rights reserved.
#
# This work is licensed under the NVIDIA Source Code License
# for Denoising Diffusion GAN. To view a copy of this license, see the LICENSE file.
# ---------------------------------------------------------------

import os
import shutil
import argparse
from functools import partial
from omegaconf import OmegaConf

import numpy as np
import torch
# faster training
torch.backends.cuda.matmul.allow_tf32 = True
torch.backends.cudnn.allow_tf32 = True
# from torchdiffeq import odeint
from torchdiffeq import odeint_adjoint as odeint
import torch.nn as nn
import torch.nn.functional as F
import torch.optim as optim
import torchvision
import torch.distributed as dist
from torch.multiprocessing import Process

from datasets_prep import get_dataset
from models import create_network
from EMA import EMA


def copy_source(file, output_dir):
    shutil.copyfile(file, os.path.join(output_dir, os.path.basename(file)))


def get_weight(model):
    param_size = 0
    for param in model.parameters():
        param_size += param.nelement() * param.element_size()
    buffer_size = 0
    for buffer in model.buffers():
        buffer_size += buffer.nelement() * buffer.element_size()

    size_all_mb = (param_size + buffer_size) / 1024**2
    return size_all_mb


def broadcast_params(params):
    for param in params:
        dist.broadcast(param.data, src=0)


def sample_from_model(model, x_0):
    t = torch.tensor([1., 0.], device="cuda")
    fake_image = odeint(model, x_0, t, atol=1e-5, rtol=1e-5, adjoint_params=model.func.parameters())
    # fake_image = odeint(
    #     model, 
    #     x_0, 
    #     t,
    #     method="euler", 
    #     atol=1e-5, 
    #     rtol=1e-5,
    #     adjoint_method="euler",
    #     adjoint_atol=1e-5,
    #     adjoint_rtol=1e-5,
    #     adjoint_params=model.func.parameters(),
    #     options={"step_size": 50}
    #     )
    
    return fake_image


#%%
def train(rank, gpu, args):
    from diffusers.models import AutoencoderKL
    torch.manual_seed(args.seed + rank)
    torch.cuda.manual_seed(args.seed + rank)
    torch.cuda.manual_seed_all(args.seed + rank)
    device = torch.device('cuda:{}'.format(gpu))
    
    batch_size = args.batch_size
    
    dataset = get_dataset(args)
    print(dataset)
    train_sampler = torch.utils.data.distributed.DistributedSampler(dataset,
                                                                    num_replicas=args.world_size,
                                                                    rank=rank)
    data_loader = torch.utils.data.DataLoader(dataset,
                                               batch_size=batch_size,
                                               shuffle=False,
                                               num_workers=4,
                                               pin_memory=True,
                                               sampler=train_sampler,
                                               drop_last = True)
    
    model = create_network(args).to(device)
    first_stage_model = AutoencoderKL.from_pretrained(args.pretrained_autoencoder_ckpt).to(device)
    
    first_stage_model = first_stage_model.eval()
    first_stage_model.train = False
    for param in first_stage_model.parameters():
        param.requires_grad = False
        
    print('AutoKL size: {:.3f}MB'.format(get_weight(first_stage_model)))
    print('FM size: {:.3f}MB'.format(get_weight(model)))
        
    broadcast_params(model.parameters())
    
    optimizer = optim.AdamW(model.parameters(), lr=args.lr, weight_decay=0.0)
    
    if args.use_ema:
        optimizer = EMA(optimizer, ema_decay=args.ema_decay)
    
    scheduler = torch.optim.lr_scheduler.CosineAnnealingLR(optimizer, args.num_epoch, eta_min=1e-5)
    
    #ddp
    model = nn.parallel.DistributedDataParallel(model, device_ids=[gpu], find_unused_parameters=False)
    
    exp = args.exp
    parent_dir = "./saved_info/latent_flow/{}".format(args.dataset)
        
    exp_path = os.path.join(parent_dir, exp)
    if rank == 0:
        if not os.path.exists(exp_path):
            os.makedirs(exp_path)
            config_dict = vars(args)
            OmegaConf.save(config_dict, os.path.join(exp_path, "config.yaml"))
    print("Exp path:", exp_path)
    
    if args.resume or os.path.exists(os.path.join(exp_path, 'content.pth')):
        checkpoint_file = os.path.join(exp_path, 'content.pth')
        checkpoint = torch.load(checkpoint_file, map_location=device)
        init_epoch = checkpoint['epoch']
        epoch = init_epoch
        model.load_state_dict(checkpoint['model_dict'])
        # load G
        optimizer.load_state_dict(checkpoint['optimizer'])
        scheduler.load_state_dict(checkpoint['scheduler'])
<<<<<<< HEAD
        global_step = checkpoint["global_step"]
        print("=> loaded checkpoint (epoch {})"
                  .format(checkpoint['epoch']))
        del checkpoint
=======
        
        print("=> resume checkpoint (epoch {})"
                  .format(checkpoint['epoch']))

    elif args.model_ckpt and os.path.exists(os.path.join(exp_path, args.model_ckpt)):
        checkpoint_file = os.path.join(exp_path, args.model_ckpt)
        checkpoint = torch.load(checkpoint_file, map_location=device)
        epoch = int(args.model_ckpt.split("_")[-1][:-4])
        init_epoch = epoch
        model.load_state_dict(checkpoint)
        global_step = 0

        print("=> loaded checkpoint (epoch {})"
                  .format(epoch))
>>>>>>> 82ea8a84
    else:
        global_step, epoch, init_epoch = 0, 0, 0
    
    use_label = True if "imagenet" in args.dataset else False
    is_latent_data = True if "latent" in args.dataset else False
    for epoch in range(init_epoch, args.num_epoch+1):
        train_sampler.set_epoch(epoch)
       
        for iteration, (x, y) in enumerate(data_loader):
            x_0 = x.to(device, non_blocking=True)
            y = None if not use_label else y.to(device, non_blocking=True)
            model.zero_grad()
            if is_latent_data:
                z_0 = x_0 * args.scale_factor
            else:
                z_0 = first_stage_model.encode(x_0).latent_dist.sample().mul_(args.scale_factor)
            #sample t
            t = torch.rand((z_0.size(0),) , device=device)
            t = t.view(-1, 1, 1, 1)
            z_1 = torch.randn_like(z_0)
            # corrected notation: 1 is real noise, 0 is real data
            v_t = (1 - t) * z_0 + (1e-5 + (1 - 1e-5) * t) * z_1
            u = (1 - 1e-5) * z_1 - z_0
            # alternative notation (similar to flow matching): 1 is data, 0 is real noise
            # v_t = (1 - (1 - 1e-5) * t) * z_0 + t * z_1
            # u = z_1 - (1 - 1e-5) * z_0
            
            v = model(t.squeeze(), v_t, y)
            loss = F.mse_loss(v, u)
            loss.backward()
            optimizer.step()
            global_step += 1
            if iteration % 100 == 0:
                if rank == 0:
                    print('epoch {} iteration{}, Loss: {}'.format(epoch,iteration, loss.item()))
            
        if not args.no_lr_decay:
            scheduler.step()
        
        if rank == 0:
            if epoch % args.plot_every == 0: 

                with torch.no_grad():
                    rand = torch.randn_like(z_0)[:4]
                    if y is not None:
                        y = y[:4]
                    sample_model = partial(model, y=y)
                    # sample_func = lambda t, x: model(t, x, y=y)
                    fake_sample = sample_from_model(sample_model, rand)[-1]
                    fake_image = first_stage_model.decode(fake_sample / args.scale_factor).sample
                # torchvision.utils.save_image(fake_sample, os.path.join(exp_path, 'sample_epoch_{}.png'.format(epoch)), normalize=True, value_range=(-1, 1))
                torchvision.utils.save_image(fake_image, os.path.join(exp_path, 'image_epoch_{}.png'.format(epoch)), normalize=True, value_range=(-1, 1))
                print("Finish sampling")

            if args.save_content:
                if epoch % args.save_content_every == 0:
                    print('Saving content.')
                    content = {'epoch': epoch + 1, 'global_step': global_step, 'args': args,
                               'model_dict': model.state_dict(), 'optimizer': optimizer.state_dict(),
                               'scheduler': scheduler.state_dict()}
                    
                    torch.save(content, os.path.join(exp_path, 'content.pth'))
                
            if epoch % args.save_ckpt_every == 0:
                if args.use_ema:
                    optimizer.swap_parameters_with_ema(store_params_in_ema=True)
                    
                torch.save(model.state_dict(), os.path.join(exp_path, 'model_{}.pth'.format(epoch)))
                if args.use_ema:
                    optimizer.swap_parameters_with_ema(store_params_in_ema=True)
            


def init_processes(rank, size, fn, args):
    """ Initialize the distributed environment. """
    os.environ['MASTER_ADDR'] = args.master_address
    os.environ['MASTER_PORT'] = args.master_port
    torch.cuda.set_device(args.local_rank)
    gpu = args.local_rank
    dist.init_process_group(backend='nccl', init_method='env://', rank=rank, world_size=size)
    fn(rank, gpu, args)
    dist.barrier()
    cleanup()  


def cleanup():
    dist.destroy_process_group()    


#%%
if __name__ == '__main__':
    parser = argparse.ArgumentParser('ddgan parameters')
    parser.add_argument('--seed', type=int, default=1024,
                        help='seed used for initialization')
    
    parser.add_argument('--resume', action='store_true',default=False)
    parser.add_argument('--model_ckpt', type=str, default=None,
                            help="Model ckpt to init from")

    parser.add_argument('--model_type', type=str, default="adm",
                            help='model_type', choices=['adm', 'ncsn++', 'ddpm++', 'DiT-B/2', 'DiT-L/2', 'DiT-XL/2'])
    parser.add_argument('--image_size', type=int, default=32,
                            help='size of image')
    parser.add_argument('--f', type=int, default=8,
                            help='downsample rate of input image by the autoencoder')
    parser.add_argument('--scale_factor', type=float, default=0.18215,
                            help='size of image')
    parser.add_argument('--num_in_channels', type=int, default=3,
                            help='in channel image')
    parser.add_argument('--num_out_channels', type=int, default=3,
                            help='in channel image')
    parser.add_argument('--nf', type=int, default=256,
                            help='channel of model')
    parser.add_argument('--num_res_blocks', type=int, default=2,
                            help='number of resnet blocks per scale')
    parser.add_argument('--attn_resolutions', nargs='+', type=int, default=(16,),
                            help='resolution of applying attention')
    parser.add_argument('--ch_mult', nargs='+', type=int, default=(1,1,2,2,4,4),
                            help='channel mult')
    parser.add_argument('--dropout', type=float, default=0.,
                            help='drop-out rate')
    parser.add_argument('--label_dim', type=int, default=0,
                            help='label dimension, 0 if unconditional')
    parser.add_argument('--augment_dim', type=int, default=0,
                            help='dimension of augmented label, 0 if not used')
    parser.add_argument('--num_classes', type=int, default=None,
                            help='num classes')
    parser.add_argument('--label_dropout', type=float, default=0.,
                            help='Dropout probability of class labels for classifier-free guidance')

    # parser.add_argument("--use_scale_shift_norm", type=bool, default=True)
    # parser.add_argument("--resblock_updown", type=bool, default=False)
    # parser.add_argument("--use_new_attention_order", type=bool, default=False)
    # parser.add_argument('--centered', action='store_false', default=True,
    #                         help='-1,1 scale')
    # parser.add_argument("--resamp_with_conv", type=bool, default=True)
    # parser.add_argument('--num_heads', type=int, default=4,
    #                         help='number of head')
    # parser.add_argument('--num_head_upsample', type=int, default=-1,
    #                         help='number of head upsample')
    # parser.add_argument('--num_head_channels', type=int, default=-1,
    #                         help='number of head channels')

    parser.add_argument('--pretrained_autoencoder_ckpt', type=str, default="stabilityai/sd-vae-ft-mse")
    
    # training
    parser.add_argument('--exp', default='experiment_cifar_default', help='name of experiment')
    parser.add_argument('--dataset', default='cifar10', help='name of dataset')
    parser.add_argument('--datadir', default='./data')
    parser.add_argument('--num_timesteps', type=int, default=200)

    parser.add_argument('--batch_size', type=int, default=128, help='input batch size')
    parser.add_argument('--num_epoch', type=int, default=1200)

    parser.add_argument('--lr', type=float, default=5e-4, help='learning rate g')
    
    parser.add_argument('--beta1', type=float, default=0.5,
                            help='beta1 for adam')
    parser.add_argument('--beta2', type=float, default=0.9,
                            help='beta2 for adam')
    parser.add_argument('--no_lr_decay',action='store_true', default=False)
    
    parser.add_argument('--use_ema', action='store_true', default=False,
                            help='use EMA or not')
    parser.add_argument('--ema_decay', type=float, default=0.9999, help='decay rate for EMA')
    

    parser.add_argument('--save_content', action='store_true', default=False)
    parser.add_argument('--save_content_every', type=int, default=10, help='save content for resuming every x epochs')
    parser.add_argument('--save_ckpt_every', type=int, default=25, help='save ckpt every x epochs')
    parser.add_argument('--plot_every', type=int, default=5, help='plot every x epochs')
   
    ###ddp
    parser.add_argument('--num_proc_node', type=int, default=1,
                        help='The number of nodes in multi node env.')
    parser.add_argument('--num_process_per_node', type=int, default=1,
                        help='number of gpus')
    parser.add_argument('--node_rank', type=int, default=0,
                        help='The index of node.')
    parser.add_argument('--local_rank', type=int, default=0,
                        help='rank of process in the node')
    parser.add_argument('--master_address', type=str, default='127.0.0.1',
                        help='address for master')
    parser.add_argument('--master_port', type=str, default='6000',
                        help='port for master')

    args = parser.parse_args()
    args.world_size = args.num_proc_node * args.num_process_per_node
    size = args.num_process_per_node

    if size > 1:
        processes = []
        for rank in range(size):
            args.local_rank = rank
            global_rank = rank + args.node_rank * args.num_process_per_node
            global_size = args.num_proc_node * args.num_process_per_node
            args.global_rank = global_rank
            print('Node rank %d, local proc %d, global proc %d' % (args.node_rank, rank, global_rank))
            p = Process(target=init_processes, args=(global_rank, global_size, train, args))
            p.start()
            processes.append(p)
            
        for p in processes:
            p.join()
    else:
        print('starting in debug mode')
        
        init_processes(0, size, train, args)<|MERGE_RESOLUTION|>--- conflicted
+++ resolved
@@ -55,11 +55,11 @@
     t = torch.tensor([1., 0.], device="cuda")
     fake_image = odeint(model, x_0, t, atol=1e-5, rtol=1e-5, adjoint_params=model.func.parameters())
     # fake_image = odeint(
-    #     model, 
-    #     x_0, 
+    #     model,
+    #     x_0,
     #     t,
-    #     method="euler", 
-    #     atol=1e-5, 
+    #     method="euler",
+    #     atol=1e-5,
     #     rtol=1e-5,
     #     adjoint_method="euler",
     #     adjoint_atol=1e-5,
@@ -67,7 +67,7 @@
     #     adjoint_params=model.func.parameters(),
     #     options={"step_size": 50}
     #     )
-    
+
     return fake_image
 
 
@@ -78,9 +78,9 @@
     torch.cuda.manual_seed(args.seed + rank)
     torch.cuda.manual_seed_all(args.seed + rank)
     device = torch.device('cuda:{}'.format(gpu))
-    
+
     batch_size = args.batch_size
-    
+
     dataset = get_dataset(args)
     print(dataset)
     train_sampler = torch.utils.data.distributed.DistributedSampler(dataset,
@@ -93,33 +93,33 @@
                                                pin_memory=True,
                                                sampler=train_sampler,
                                                drop_last = True)
-    
+
     model = create_network(args).to(device)
     first_stage_model = AutoencoderKL.from_pretrained(args.pretrained_autoencoder_ckpt).to(device)
-    
+
     first_stage_model = first_stage_model.eval()
     first_stage_model.train = False
     for param in first_stage_model.parameters():
         param.requires_grad = False
-        
+
     print('AutoKL size: {:.3f}MB'.format(get_weight(first_stage_model)))
     print('FM size: {:.3f}MB'.format(get_weight(model)))
-        
+
     broadcast_params(model.parameters())
-    
+
     optimizer = optim.AdamW(model.parameters(), lr=args.lr, weight_decay=0.0)
-    
+
     if args.use_ema:
         optimizer = EMA(optimizer, ema_decay=args.ema_decay)
-    
+
     scheduler = torch.optim.lr_scheduler.CosineAnnealingLR(optimizer, args.num_epoch, eta_min=1e-5)
-    
+
     #ddp
     model = nn.parallel.DistributedDataParallel(model, device_ids=[gpu], find_unused_parameters=False)
-    
+
     exp = args.exp
     parent_dir = "./saved_info/latent_flow/{}".format(args.dataset)
-        
+
     exp_path = os.path.join(parent_dir, exp)
     if rank == 0:
         if not os.path.exists(exp_path):
@@ -127,7 +127,7 @@
             config_dict = vars(args)
             OmegaConf.save(config_dict, os.path.join(exp_path, "config.yaml"))
     print("Exp path:", exp_path)
-    
+
     if args.resume or os.path.exists(os.path.join(exp_path, 'content.pth')):
         checkpoint_file = os.path.join(exp_path, 'content.pth')
         checkpoint = torch.load(checkpoint_file, map_location=device)
@@ -137,15 +137,10 @@
         # load G
         optimizer.load_state_dict(checkpoint['optimizer'])
         scheduler.load_state_dict(checkpoint['scheduler'])
-<<<<<<< HEAD
         global_step = checkpoint["global_step"]
-        print("=> loaded checkpoint (epoch {})"
+        print("=> resume checkpoint (epoch {})"
                   .format(checkpoint['epoch']))
         del checkpoint
-=======
-        
-        print("=> resume checkpoint (epoch {})"
-                  .format(checkpoint['epoch']))
 
     elif args.model_ckpt and os.path.exists(os.path.join(exp_path, args.model_ckpt)):
         checkpoint_file = os.path.join(exp_path, args.model_ckpt)
@@ -157,15 +152,15 @@
 
         print("=> loaded checkpoint (epoch {})"
                   .format(epoch))
->>>>>>> 82ea8a84
+        del checkpoint
     else:
         global_step, epoch, init_epoch = 0, 0, 0
-    
+
     use_label = True if "imagenet" in args.dataset else False
     is_latent_data = True if "latent" in args.dataset else False
     for epoch in range(init_epoch, args.num_epoch+1):
         train_sampler.set_epoch(epoch)
-       
+
         for iteration, (x, y) in enumerate(data_loader):
             x_0 = x.to(device, non_blocking=True)
             y = None if not use_label else y.to(device, non_blocking=True)
@@ -184,7 +179,7 @@
             # alternative notation (similar to flow matching): 1 is data, 0 is real noise
             # v_t = (1 - (1 - 1e-5) * t) * z_0 + t * z_1
             # u = z_1 - (1 - 1e-5) * z_0
-            
+
             v = model(t.squeeze(), v_t, y)
             loss = F.mse_loss(v, u)
             loss.backward()
@@ -193,12 +188,12 @@
             if iteration % 100 == 0:
                 if rank == 0:
                     print('epoch {} iteration{}, Loss: {}'.format(epoch,iteration, loss.item()))
-            
+
         if not args.no_lr_decay:
             scheduler.step()
-        
+
         if rank == 0:
-            if epoch % args.plot_every == 0: 
+            if epoch % args.plot_every == 0:
 
                 with torch.no_grad():
                     rand = torch.randn_like(z_0)[:4]
@@ -218,17 +213,17 @@
                     content = {'epoch': epoch + 1, 'global_step': global_step, 'args': args,
                                'model_dict': model.state_dict(), 'optimizer': optimizer.state_dict(),
                                'scheduler': scheduler.state_dict()}
-                    
+
                     torch.save(content, os.path.join(exp_path, 'content.pth'))
-                
+
             if epoch % args.save_ckpt_every == 0:
                 if args.use_ema:
                     optimizer.swap_parameters_with_ema(store_params_in_ema=True)
-                    
+
                 torch.save(model.state_dict(), os.path.join(exp_path, 'model_{}.pth'.format(epoch)))
                 if args.use_ema:
                     optimizer.swap_parameters_with_ema(store_params_in_ema=True)
-            
+
 
 
 def init_processes(rank, size, fn, args):
@@ -240,11 +235,11 @@
     dist.init_process_group(backend='nccl', init_method='env://', rank=rank, world_size=size)
     fn(rank, gpu, args)
     dist.barrier()
-    cleanup()  
+    cleanup()
 
 
 def cleanup():
-    dist.destroy_process_group()    
+    dist.destroy_process_group()
 
 
 #%%
@@ -252,7 +247,7 @@
     parser = argparse.ArgumentParser('ddgan parameters')
     parser.add_argument('--seed', type=int, default=1024,
                         help='seed used for initialization')
-    
+
     parser.add_argument('--resume', action='store_true',default=False)
     parser.add_argument('--model_ckpt', type=str, default=None,
                             help="Model ckpt to init from")
@@ -302,7 +297,7 @@
     #                         help='number of head channels')
 
     parser.add_argument('--pretrained_autoencoder_ckpt', type=str, default="stabilityai/sd-vae-ft-mse")
-    
+
     # training
     parser.add_argument('--exp', default='experiment_cifar_default', help='name of experiment')
     parser.add_argument('--dataset', default='cifar10', help='name of dataset')
@@ -313,23 +308,23 @@
     parser.add_argument('--num_epoch', type=int, default=1200)
 
     parser.add_argument('--lr', type=float, default=5e-4, help='learning rate g')
-    
+
     parser.add_argument('--beta1', type=float, default=0.5,
                             help='beta1 for adam')
     parser.add_argument('--beta2', type=float, default=0.9,
                             help='beta2 for adam')
     parser.add_argument('--no_lr_decay',action='store_true', default=False)
-    
+
     parser.add_argument('--use_ema', action='store_true', default=False,
                             help='use EMA or not')
     parser.add_argument('--ema_decay', type=float, default=0.9999, help='decay rate for EMA')
-    
+
 
     parser.add_argument('--save_content', action='store_true', default=False)
     parser.add_argument('--save_content_every', type=int, default=10, help='save content for resuming every x epochs')
     parser.add_argument('--save_ckpt_every', type=int, default=25, help='save ckpt every x epochs')
     parser.add_argument('--plot_every', type=int, default=5, help='plot every x epochs')
-   
+
     ###ddp
     parser.add_argument('--num_proc_node', type=int, default=1,
                         help='The number of nodes in multi node env.')
@@ -359,10 +354,10 @@
             p = Process(target=init_processes, args=(global_rank, global_size, train, args))
             p.start()
             processes.append(p)
-            
+
         for p in processes:
             p.join()
     else:
         print('starting in debug mode')
-        
+
         init_processes(0, size, train, args)