# ---------------------------------------------------------------
# Copyright (c) 2022, NVIDIA CORPORATION. All rights reserved.
#
# This work is licensed under the NVIDIA Source Code License
# for Denoising Diffusion GAN. To view a copy of this license, see the LICENSE file.
# ---------------------------------------------------------------

import os
import shutil
import argparse
from functools import partial
from omegaconf import OmegaConf

import numpy as np
import torch
# faster training
torch.backends.cuda.matmul.allow_tf32 = True
torch.backends.cudnn.allow_tf32 = True
# from torchdiffeq import odeint
from torchdiffeq import odeint_adjoint as odeint
import torch.nn as nn
import torch.nn.functional as F
import torch.optim as optim
import torchvision
import torch.distributed as dist
from torch.multiprocessing import Process

from datasets_prep import get_dataset
from models import create_network
from EMA import EMA


def copy_source(file, output_dir):
    shutil.copyfile(file, os.path.join(output_dir, os.path.basename(file)))


def get_weight(model):
    param_size = 0
    for param in model.parameters():
        param_size += param.nelement() * param.element_size()
    buffer_size = 0
    for buffer in model.buffers():
        buffer_size += buffer.nelement() * buffer.element_size()

    size_all_mb = (param_size + buffer_size) / 1024**2
    return size_all_mb


def broadcast_params(params):
    for param in params:
        dist.broadcast(param.data, src=0)


def sample_from_model(model, x_0):
    t = torch.tensor([1., 0.], device="cuda")
    fake_image = odeint(model, x_0, t, atol=1e-5, rtol=1e-5, adjoint_params=model.func.parameters())
    # fake_image = odeint(
    #     model,
    #     x_0,
    #     t,
    #     method="euler",
    #     atol=1e-5,
    #     rtol=1e-5,
    #     adjoint_method="euler",
    #     adjoint_atol=1e-5,
    #     adjoint_rtol=1e-5,
    #     adjoint_params=model.func.parameters(),
    #     options={"step_size": 50}
    #     )

    return fake_image


#%%
def train(rank, gpu, args):
    from diffusers.models import AutoencoderKL
    torch.manual_seed(args.seed + rank)
    torch.cuda.manual_seed(args.seed + rank)
    torch.cuda.manual_seed_all(args.seed + rank)
    device = torch.device('cuda:{}'.format(gpu))

    batch_size = args.batch_size

    dataset = get_dataset(args)
    print(dataset)
    train_sampler = torch.utils.data.distributed.DistributedSampler(dataset,
                                                                    num_replicas=args.world_size,
                                                                    rank=rank)
    data_loader = torch.utils.data.DataLoader(dataset,
                                               batch_size=batch_size,
                                               shuffle=False,
                                               num_workers=4,
                                               pin_memory=True,
                                               sampler=train_sampler,
                                               drop_last = True)

    model = create_network(args).to(device)
    first_stage_model = AutoencoderKL.from_pretrained(args.pretrained_autoencoder_ckpt).to(device)

    first_stage_model = first_stage_model.eval()
    first_stage_model.train = False
    for param in first_stage_model.parameters():
        param.requires_grad = False

    print('AutoKL size: {:.3f}MB'.format(get_weight(first_stage_model)))
    print('FM size: {:.3f}MB'.format(get_weight(model)))

    broadcast_params(model.parameters())

    optimizer = optim.AdamW(model.parameters(), lr=args.lr, weight_decay=0.0)

    if args.use_ema:
        optimizer = EMA(optimizer, ema_decay=args.ema_decay)

    scheduler = torch.optim.lr_scheduler.CosineAnnealingLR(optimizer, args.num_epoch, eta_min=1e-5)

    #ddp
    model = nn.parallel.DistributedDataParallel(model, device_ids=[gpu], find_unused_parameters=False)

    exp = args.exp
    parent_dir = "./saved_info/latent_flow/{}".format(args.dataset)

    exp_path = os.path.join(parent_dir, exp)
    if rank == 0:
        if not os.path.exists(exp_path):
            os.makedirs(exp_path)
            config_dict = vars(args)
            OmegaConf.save(config_dict, os.path.join(exp_path, "config.yaml"))
    print("Exp path:", exp_path)

    if args.resume or os.path.exists(os.path.join(exp_path, 'content.pth')):
        checkpoint_file = os.path.join(exp_path, 'content.pth')
        checkpoint = torch.load(checkpoint_file, map_location=device)
        init_epoch = checkpoint['epoch']
        epoch = init_epoch
        model.load_state_dict(checkpoint['model_dict'])
        # load G
        optimizer.load_state_dict(checkpoint['optimizer'])
        scheduler.load_state_dict(checkpoint['scheduler'])
        global_step = checkpoint["global_step"]
<<<<<<< HEAD
=======
        
>>>>>>> 43ad06e5
        print("=> resume checkpoint (epoch {})"
                  .format(checkpoint['epoch']))
        del checkpoint

    elif args.model_ckpt and os.path.exists(os.path.join(exp_path, args.model_ckpt)):
        checkpoint_file = os.path.join(exp_path, args.model_ckpt)
        checkpoint = torch.load(checkpoint_file, map_location=device)
        epoch = int(args.model_ckpt.split("_")[-1][:-4])
        init_epoch = epoch
        model.load_state_dict(checkpoint)
        global_step = 0

        print("=> loaded checkpoint (epoch {})"
                  .format(epoch))
        del checkpoint
    else:
        global_step, epoch, init_epoch = 0, 0, 0

    use_label = True if "imagenet" in args.dataset else False
    is_latent_data = True if "latent" in args.dataset else False
    for epoch in range(init_epoch, args.num_epoch+1):
        train_sampler.set_epoch(epoch)

        for iteration, (x, y) in enumerate(data_loader):
            x_0 = x.to(device, non_blocking=True)
            y = None if not use_label else y.to(device, non_blocking=True)
            model.zero_grad()
            if is_latent_data:
                z_0 = x_0 * args.scale_factor
            else:
                z_0 = first_stage_model.encode(x_0).latent_dist.sample().mul_(args.scale_factor)
            #sample t
            t = torch.rand((z_0.size(0),) , device=device)
            t = t.view(-1, 1, 1, 1)
            z_1 = torch.randn_like(z_0)
            # corrected notation: 1 is real noise, 0 is real data
            v_t = (1 - t) * z_0 + (1e-5 + (1 - 1e-5) * t) * z_1
            u = (1 - 1e-5) * z_1 - z_0
            # alternative notation (similar to flow matching): 1 is data, 0 is real noise
            # v_t = (1 - (1 - 1e-5) * t) * z_0 + t * z_1
            # u = z_1 - (1 - 1e-5) * z_0

            v = model(t.squeeze(), v_t, y)
            loss = F.mse_loss(v, u)
            loss.backward()
            optimizer.step()
            global_step += 1
            if iteration % 100 == 0:
                if rank == 0:
                    print('epoch {} iteration{}, Loss: {}'.format(epoch,iteration, loss.item()))

        if not args.no_lr_decay:
            scheduler.step()

        if rank == 0:
            if epoch % args.plot_every == 0:

                with torch.no_grad():
                    rand = torch.randn_like(z_0)[:4]
                    if y is not None:
                        y = y[:4]
                    sample_model = partial(model, y=y)
                    # sample_func = lambda t, x: model(t, x, y=y)
                    fake_sample = sample_from_model(sample_model, rand)[-1]
                    fake_image = first_stage_model.decode(fake_sample / args.scale_factor).sample
                # torchvision.utils.save_image(fake_sample, os.path.join(exp_path, 'sample_epoch_{}.png'.format(epoch)), normalize=True, value_range=(-1, 1))
                torchvision.utils.save_image(fake_image, os.path.join(exp_path, 'image_epoch_{}.png'.format(epoch)), normalize=True, value_range=(-1, 1))
                print("Finish sampling")

            if args.save_content:
                if epoch % args.save_content_every == 0:
                    print('Saving content.')
                    content = {'epoch': epoch + 1, 'global_step': global_step, 'args': args,
                               'model_dict': model.state_dict(), 'optimizer': optimizer.state_dict(),
                               'scheduler': scheduler.state_dict()}

                    torch.save(content, os.path.join(exp_path, 'content.pth'))

            if epoch % args.save_ckpt_every == 0:
                if args.use_ema:
                    optimizer.swap_parameters_with_ema(store_params_in_ema=True)

                torch.save(model.state_dict(), os.path.join(exp_path, 'model_{}.pth'.format(epoch)))
                if args.use_ema:
                    optimizer.swap_parameters_with_ema(store_params_in_ema=True)



def init_processes(rank, size, fn, args):
    """ Initialize the distributed environment. """
    os.environ['MASTER_ADDR'] = args.master_address
    os.environ['MASTER_PORT'] = args.master_port
    torch.cuda.set_device(args.local_rank)
    gpu = args.local_rank
    dist.init_process_group(backend='nccl', init_method='env://', rank=rank, world_size=size)
    fn(rank, gpu, args)
    dist.barrier()
    cleanup()


def cleanup():
    dist.destroy_process_group()


#%%
if __name__ == '__main__':
    parser = argparse.ArgumentParser('ddgan parameters')
    parser.add_argument('--seed', type=int, default=1024,
                        help='seed used for initialization')

    parser.add_argument('--resume', action='store_true',default=False)
    parser.add_argument('--model_ckpt', type=str, default=None,
                            help="Model ckpt to init from")

    parser.add_argument('--model_type', type=str, default="adm",
                            help='model_type', choices=['adm', 'ncsn++', 'ddpm++', 'DiT-B/2', 'DiT-L/2', 'DiT-XL/2'])
    parser.add_argument('--image_size', type=int, default=32,
                            help='size of image')
    parser.add_argument('--f', type=int, default=8,
                            help='downsample rate of input image by the autoencoder')
    parser.add_argument('--scale_factor', type=float, default=0.18215,
                            help='size of image')
    parser.add_argument('--num_in_channels', type=int, default=3,
                            help='in channel image')
    parser.add_argument('--num_out_channels', type=int, default=3,
                            help='in channel image')
    parser.add_argument('--nf', type=int, default=256,
                            help='channel of model')
    parser.add_argument('--num_res_blocks', type=int, default=2,
                            help='number of resnet blocks per scale')
    parser.add_argument('--attn_resolutions', nargs='+', type=int, default=(16,),
                            help='resolution of applying attention')
    parser.add_argument('--ch_mult', nargs='+', type=int, default=(1,1,2,2,4,4),
                            help='channel mult')
    parser.add_argument('--dropout', type=float, default=0.,
                            help='drop-out rate')
    parser.add_argument('--label_dim', type=int, default=0,
                            help='label dimension, 0 if unconditional')
    parser.add_argument('--augment_dim', type=int, default=0,
                            help='dimension of augmented label, 0 if not used')
    parser.add_argument('--num_classes', type=int, default=None,
                            help='num classes')
    parser.add_argument('--label_dropout', type=float, default=0.,
                            help='Dropout probability of class labels for classifier-free guidance')

    # parser.add_argument("--use_scale_shift_norm", type=bool, default=True)
    # parser.add_argument("--resblock_updown", type=bool, default=False)
    # parser.add_argument("--use_new_attention_order", type=bool, default=False)
    # parser.add_argument('--centered', action='store_false', default=True,
    #                         help='-1,1 scale')
    # parser.add_argument("--resamp_with_conv", type=bool, default=True)
    # parser.add_argument('--num_heads', type=int, default=4,
    #                         help='number of head')
    # parser.add_argument('--num_head_upsample', type=int, default=-1,
    #                         help='number of head upsample')
    # parser.add_argument('--num_head_channels', type=int, default=-1,
    #                         help='number of head channels')

    parser.add_argument('--pretrained_autoencoder_ckpt', type=str, default="stabilityai/sd-vae-ft-mse")

    # training
    parser.add_argument('--exp', default='experiment_cifar_default', help='name of experiment')
    parser.add_argument('--dataset', default='cifar10', help='name of dataset')
    parser.add_argument('--datadir', default='./data')
    parser.add_argument('--num_timesteps', type=int, default=200)

    parser.add_argument('--batch_size', type=int, default=128, help='input batch size')
    parser.add_argument('--num_epoch', type=int, default=1200)

    parser.add_argument('--lr', type=float, default=5e-4, help='learning rate g')

    parser.add_argument('--beta1', type=float, default=0.5,
                            help='beta1 for adam')
    parser.add_argument('--beta2', type=float, default=0.9,
                            help='beta2 for adam')
    parser.add_argument('--no_lr_decay',action='store_true', default=False)

    parser.add_argument('--use_ema', action='store_true', default=False,
                            help='use EMA or not')
    parser.add_argument('--ema_decay', type=float, default=0.9999, help='decay rate for EMA')


    parser.add_argument('--save_content', action='store_true', default=False)
    parser.add_argument('--save_content_every', type=int, default=10, help='save content for resuming every x epochs')
    parser.add_argument('--save_ckpt_every', type=int, default=25, help='save ckpt every x epochs')
    parser.add_argument('--plot_every', type=int, default=5, help='plot every x epochs')

    ###ddp
    parser.add_argument('--num_proc_node', type=int, default=1,
                        help='The number of nodes in multi node env.')
    parser.add_argument('--num_process_per_node', type=int, default=1,
                        help='number of gpus')
    parser.add_argument('--node_rank', type=int, default=0,
                        help='The index of node.')
    parser.add_argument('--local_rank', type=int, default=0,
                        help='rank of process in the node')
    parser.add_argument('--master_address', type=str, default='127.0.0.1',
                        help='address for master')
    parser.add_argument('--master_port', type=str, default='6000',
                        help='port for master')

    args = parser.parse_args()
    args.world_size = args.num_proc_node * args.num_process_per_node
    size = args.num_process_per_node

    if size > 1:
        processes = []
        for rank in range(size):
            args.local_rank = rank
            global_rank = rank + args.node_rank * args.num_process_per_node
            global_size = args.num_proc_node * args.num_process_per_node
            args.global_rank = global_rank
            print('Node rank %d, local proc %d, global proc %d' % (args.node_rank, rank, global_rank))
            p = Process(target=init_processes, args=(global_rank, global_size, train, args))
            p.start()
            processes.append(p)

        for p in processes:
            p.join()
    else:
        print('starting in debug mode')

        init_processes(0, size, train, args)<|MERGE_RESOLUTION|>--- conflicted
+++ resolved
@@ -138,10 +138,7 @@
         optimizer.load_state_dict(checkpoint['optimizer'])
         scheduler.load_state_dict(checkpoint['scheduler'])
         global_step = checkpoint["global_step"]
-<<<<<<< HEAD
-=======
-        
->>>>>>> 43ad06e5
+
         print("=> resume checkpoint (epoch {})"
                   .format(checkpoint['epoch']))
         del checkpoint
