# ---------------------------------------------------------------
# Copyright (c) 2022, NVIDIA CORPORATION. All rights reserved.
#
# This work is licensed under the NVIDIA Source Code License
# for Denoising Diffusion GAN. To view a copy of this license, see the LICENSE file.
# ---------------------------------------------------------------

import os
import shutil
import argparse
from functools import partial
from omegaconf import OmegaConf

import numpy as np
<<<<<<< HEAD
=======
import torch
# faster training
torch.backends.cuda.matmul.allow_tf32 = True
torch.backends.cudnn.allow_tf32 = True
# from torchdiffeq import odeint
>>>>>>> 86d585ec
from torchdiffeq import odeint_adjoint as odeint
import torch.nn as nn
import torch.nn.functional as F
import torch.optim as optim
import torchvision
import torch.distributed as dist
<<<<<<< HEAD
import shutil
from omegaconf import OmegaConf
torch.backends.cuda.matmul.allow_tf32 = True
torch.backends.cudnn.allow_tf32 = True
=======
from torch.multiprocessing import Process

from datasets_prep import get_dataset
from models import create_network
from EMA import EMA
>>>>>>> 86d585ec

def copy_source(file, output_dir):
    shutil.copyfile(file, os.path.join(output_dir, os.path.basename(file)))


def get_weight(model):
    param_size = 0
    for param in model.parameters():
        param_size += param.nelement() * param.element_size()
    buffer_size = 0
    for buffer in model.buffers():
        buffer_size += buffer.nelement() * buffer.element_size()

    size_all_mb = (param_size + buffer_size) / 1024**2
    return size_all_mb
    


def broadcast_params(params):
    for param in params:
        dist.broadcast(param.data, src=0)

def sample_from_model(model, x_0):
    t = torch.tensor([1., 0.], device="cuda")
    fake_image = odeint(model, x_0, t, atol=1e-8, rtol=1e-8, adjoint_params=model.func.parameters())
    return fake_image

#%%
def train(rank, gpu, args):
<<<<<<< HEAD
    
    from EMA import EMA
    from diffusers.models import AutoencoderKL
    
=======
    from diffusers.models import AutoencoderKL
>>>>>>> 86d585ec
    torch.manual_seed(args.seed + rank)
    torch.cuda.manual_seed(args.seed + rank)
    torch.cuda.manual_seed_all(args.seed + rank)
    device = torch.device('cuda:{}'.format(gpu))
    
    batch_size = args.batch_size
    
    dataset = get_dataset(args)
    train_sampler = torch.utils.data.distributed.DistributedSampler(dataset,
                                                                    num_replicas=args.world_size,
                                                                    rank=rank)
    data_loader = torch.utils.data.DataLoader(dataset,
                                               batch_size=batch_size,
                                               shuffle=False,
                                               num_workers=4,
                                               pin_memory=True,
                                               sampler=train_sampler,
                                               drop_last = True)
    
    model = create_network(args).to(device)
    first_stage_model = AutoencoderKL.from_pretrained(args.pretrained_autoencoder_ckpt).to(device)
    
    first_stage_model = first_stage_model.eval()
    first_stage_model.train = False
    for param in first_stage_model.parameters():
        param.requires_grad = False
        
    print('AutoKL size: {:.3f}MB'.format(get_weight(first_stage_model)))
    print('FM size: {:.3f}MB'.format(get_weight(model)))
        
    broadcast_params(model.parameters())
    
    optimizer = optim.AdamW(model.parameters(), lr=args.lr, weight_decay=0.0)
    
    if args.use_ema:
        optimizer = EMA(optimizer, ema_decay=args.ema_decay)
    
    scheduler = torch.optim.lr_scheduler.CosineAnnealingLR(optimizer, args.num_epoch, eta_min=1e-5)
    
    #ddp
    model = nn.parallel.DistributedDataParallel(model, device_ids=[gpu], find_unused_parameters=False)
    
    exp = args.exp
    parent_dir = "./saved_info/latent_flow/{}".format(args.dataset)
        
    exp_path = os.path.join(parent_dir, exp)
    if rank == 0:
        if not os.path.exists(exp_path):
            os.makedirs(exp_path)
            config_dict = vars(args)
            OmegaConf.save(config_dict, os.path.join(exp_path, "config.yaml"))
    print("Exp path:", exp_path)
    
    if args.resume or os.path.exists(os.path.join(exp_path, 'content.pth')):
        checkpoint_file = os.path.join(exp_path, 'content.pth')
        checkpoint = torch.load(checkpoint_file, map_location=device)
        init_epoch = checkpoint['epoch']
        epoch = init_epoch
        model.load_state_dict(checkpoint['model_dict'])
        # load G
        optimizer.load_state_dict(checkpoint['optimizer'])
        scheduler.load_state_dict(checkpoint['scheduler'])
        
        print("=> loaded checkpoint (epoch {})"
                  .format(checkpoint['epoch']))
    else:
        global_step, epoch, init_epoch = 0, 0, 0
    
    use_label = True if "imagenet" in args.dataset else False
    for epoch in range(init_epoch, args.num_epoch+1):
        train_sampler.set_epoch(epoch)
       
        for iteration, (x, y) in enumerate(data_loader):
            x_0 = x.to(device, non_blocking=True)
            y = None if not use_label else y.to(device, non_blocking=True)

            model.zero_grad()
<<<<<<< HEAD
            with torch.no_grad():
                z_1 = first_stage_model.encode(x_1).latent_dist.sample().mul_(args.scale_factor)
            #sample t            
            t = torch.rand((z_1.size(0),) , device=device)
=======
            z_0 = first_stage_model.encode(x_0).latent_dist.sample().mul_(args.scale_factor)
            #sample t
            t = torch.rand((z_0.size(0),) , device=device)
>>>>>>> 86d585ec
            t = t.view(-1, 1, 1, 1)
            z_1 = torch.randn_like(z_0)
            # corrected notation: 1 is real noise, 0 is real data
            v_t = (1 - t) * z_0 + (1e-5 + (1 - 1e-5) * t) * z_1
            u = (1 - 1e-5) * z_1 - z_0
            # alternative notation (similar to flow matching): 1 is data, 0 is real noise
            # v_t = (1 - (1 - 1e-5) * t) * z_0 + t * z_1
            # u = z_1 - (1 - 1e-5) * z_0
            
            v = model(t.squeeze(), v_t, y)
            loss = F.mse_loss(v, u)
            loss.backward()
            optimizer.step()
            global_step += 1
            if iteration % 100 == 0:
                if rank == 0:
                    print('epoch {} iteration{}, Loss: {}'.format(epoch,iteration, loss.item()))
        
        if not args.no_lr_decay:
            scheduler.step()
        
        if rank == 0:
<<<<<<< HEAD
            with torch.no_grad():
                rand = torch.randn_like(z_1)[:4]
                fake_sample = sample_from_model(model, rand)[-1]
                fake_image = first_stage_model.decode(fake_sample / args.scale_factor).sample
            torchvision.utils.save_image(fake_sample, os.path.join(exp_path, 'sample_epoch_{}.png'.format(epoch)), normalize=True, value_range=(-1, 1))
            torchvision.utils.save_image(fake_image, os.path.join(exp_path, 'image_epoch_{}.png'.format(epoch)), normalize=True, value_range=(-1, 1))
=======
            if epoch % args.plot_every == 0: 
                with torch.no_grad():
                    rand = torch.randn_like(z_0)[:4]
                    sample_model = partial(model, y=y)
                    # sample_func = lambda t, x: model(t, x, y=y)
                    fake_sample = sample_from_model(sample_model, rand)[-1]
                    fake_image = first_stage_model.decode(fake_sample / args.scale_factor).sample
                # torchvision.utils.save_image(fake_sample, os.path.join(exp_path, 'sample_epoch_{}.png'.format(epoch)), normalize=True, value_range=(-1, 1))
                torchvision.utils.save_image(fake_image, os.path.join(exp_path, 'image_epoch_{}.png'.format(epoch)), normalize=True, value_range=(-1, 1))
>>>>>>> 86d585ec
            
            if args.save_content:
                if epoch % args.save_content_every == 0:
                    print('Saving content.')
                    content = {'epoch': epoch + 1, 'global_step': global_step, 'args': args,
                               'model_dict': model.state_dict(), 'optimizer': optimizer.state_dict(),
                               'scheduler': scheduler.state_dict()}
                    
                    torch.save(content, os.path.join(exp_path, 'content.pth'))
                
            if epoch % args.save_ckpt_every == 0:
                if args.use_ema:
                    optimizer.swap_parameters_with_ema(store_params_in_ema=True)
                    
                torch.save(model.state_dict(), os.path.join(exp_path, 'model_{}.pth'.format(epoch)))
                if args.use_ema:
                    optimizer.swap_parameters_with_ema(store_params_in_ema=True)
            


def init_processes(rank, size, fn, args):
    """ Initialize the distributed environment. """
    os.environ['MASTER_ADDR'] = args.master_address
    os.environ['MASTER_PORT'] = args.master_port
    torch.cuda.set_device(args.local_rank)
    gpu = args.local_rank
    dist.init_process_group(backend='nccl', init_method='env://', rank=rank, world_size=size)
    fn(rank, gpu, args)
    dist.barrier()
    cleanup()  

def cleanup():
    dist.destroy_process_group()    

#%%
if __name__ == '__main__':
    parser = argparse.ArgumentParser('ddgan parameters')
    parser.add_argument('--seed', type=int, default=1024,
                        help='seed used for initialization')
    
    parser.add_argument('--resume', action='store_true',default=False)
    
    parser.add_argument('--model_type', type=str, default="adm",
                            help='model_type', choices=['adm', 'ncsn++', 'ddpm++', 'DiT-L/2', 'DiT-XL/2'])
    parser.add_argument('--image_size', type=int, default=32,
                            help='size of image')
    parser.add_argument('--f', type=int, default=8,
                            help='downsample rate of input image by the autoencoder')
    parser.add_argument('--scale_factor', type=float, default=0.18215,
                            help='size of image')
    parser.add_argument('--num_in_channels', type=int, default=3,
                            help='in channel image')
    parser.add_argument('--num_out_channels', type=int, default=3,
                            help='in channel image')
    parser.add_argument('--nf', type=int, default=256,
                            help='channel of model')
    parser.add_argument('--num_res_blocks', type=int, default=2,
                            help='number of resnet blocks per scale')
    parser.add_argument('--attn_resolutions', nargs='+', type=int, default=(16,),
                            help='resolution of applying attention')
    parser.add_argument('--ch_mult', nargs='+', type=int, default=(1,1,2,2,4,4),
                            help='channel mult')
    parser.add_argument('--dropout', type=float, default=0.,
                            help='drop-out rate')
    parser.add_argument('--label_dim', type=int, default=0,
                            help='label dimension, 0 if unconditional')
    parser.add_argument('--augment_dim', type=int, default=0,
                            help='dimension of augmented label, 0 if not used')
    parser.add_argument('--num_classes', type=int, default=None,
                            help='num classes')
    parser.add_argument('--label_dropout', type=float, default=0.,
                            help='Dropout probability of class labels for classifier-free guidance')

    # parser.add_argument("--use_scale_shift_norm", type=bool, default=True)
    # parser.add_argument("--resblock_updown", type=bool, default=False)
    # parser.add_argument("--use_new_attention_order", type=bool, default=False)
    # parser.add_argument('--centered', action='store_false', default=True,
    #                         help='-1,1 scale')
    # parser.add_argument("--resamp_with_conv", type=bool, default=True)
    # parser.add_argument('--num_heads', type=int, default=4,
    #                         help='number of head')
    # parser.add_argument('--num_head_upsample', type=int, default=-1,
    #                         help='number of head upsample')
    # parser.add_argument('--num_head_channels', type=int, default=-1,
    #                         help='number of head channels')

    parser.add_argument('--pretrained_autoencoder_ckpt', type=str, default="stabilityai/sd-vae-ft-mse")
    
    # training
    parser.add_argument('--exp', default='experiment_cifar_default', help='name of experiment')
    parser.add_argument('--dataset', default='cifar10', help='name of dataset')
    parser.add_argument('--datadir', default='./data')
    parser.add_argument('--num_timesteps', type=int, default=200)

    parser.add_argument('--batch_size', type=int, default=128, help='input batch size')
    parser.add_argument('--num_epoch', type=int, default=1200)

    parser.add_argument('--lr', type=float, default=5e-4, help='learning rate g')
    
    parser.add_argument('--beta1', type=float, default=0.5,
                            help='beta1 for adam')
    parser.add_argument('--beta2', type=float, default=0.9,
                            help='beta2 for adam')
    parser.add_argument('--no_lr_decay',action='store_true', default=False)
    
    parser.add_argument('--use_ema', action='store_true', default=False,
                            help='use EMA or not')
    parser.add_argument('--ema_decay', type=float, default=0.9999, help='decay rate for EMA')
    

    parser.add_argument('--save_content', action='store_true',default=False)
    parser.add_argument('--save_content_every', type=int, default=10, help='save content for resuming every x epochs')
    parser.add_argument('--save_ckpt_every', type=int, default=25, help='save ckpt every x epochs')
    parser.add_argument('--plot_every', type=int, default=5, help='plot every x epochs')
   
    ###ddp
    parser.add_argument('--num_proc_node', type=int, default=1,
                        help='The number of nodes in multi node env.')
    parser.add_argument('--num_process_per_node', type=int, default=1,
                        help='number of gpus')
    parser.add_argument('--node_rank', type=int, default=0,
                        help='The index of node.')
    parser.add_argument('--local_rank', type=int, default=0,
                        help='rank of process in the node')
    parser.add_argument('--master_address', type=str, default='127.0.0.1',
                        help='address for master')
<<<<<<< HEAD
    parser.add_argument('--master_port', type=str, default='6255',
                        help='address for master')


    # torch.multiprocessing.set_start_method('spawn', force=True)# good solution !!!!
=======
    parser.add_argument('--master_port', type=str, default='6000',
                        help='port for master')
>>>>>>> 86d585ec

    args = parser.parse_args()
    args.world_size = args.num_proc_node * args.num_process_per_node
    size = args.num_process_per_node

    if size > 1:
        processes = []
        for rank in range(size):
            args.local_rank = rank
            global_rank = rank + args.node_rank * args.num_process_per_node
            global_size = args.num_proc_node * args.num_process_per_node
            args.global_rank = global_rank
            print('Node rank %d, local proc %d, global proc %d' % (args.node_rank, rank, global_rank))
            p = Process(target=init_processes, args=(global_rank, global_size, train, args))
            p.start()
            processes.append(p)
            
        for p in processes:
            p.join()
    else:
        print('starting in debug mode')
        
        init_processes(0, size, train, args)<|MERGE_RESOLUTION|>--- conflicted
+++ resolved
@@ -12,32 +12,23 @@
 from omegaconf import OmegaConf
 
 import numpy as np
-<<<<<<< HEAD
-=======
 import torch
 # faster training
 torch.backends.cuda.matmul.allow_tf32 = True
 torch.backends.cudnn.allow_tf32 = True
 # from torchdiffeq import odeint
->>>>>>> 86d585ec
 from torchdiffeq import odeint_adjoint as odeint
 import torch.nn as nn
 import torch.nn.functional as F
 import torch.optim as optim
 import torchvision
 import torch.distributed as dist
-<<<<<<< HEAD
-import shutil
-from omegaconf import OmegaConf
-torch.backends.cuda.matmul.allow_tf32 = True
-torch.backends.cudnn.allow_tf32 = True
-=======
 from torch.multiprocessing import Process
 
 from datasets_prep import get_dataset
 from models import create_network
 from EMA import EMA
->>>>>>> 86d585ec
+
 
 def copy_source(file, output_dir):
     shutil.copyfile(file, os.path.join(output_dir, os.path.basename(file)))
@@ -53,28 +44,22 @@
 
     size_all_mb = (param_size + buffer_size) / 1024**2
     return size_all_mb
-    
 
 
 def broadcast_params(params):
     for param in params:
         dist.broadcast(param.data, src=0)
+
 
 def sample_from_model(model, x_0):
     t = torch.tensor([1., 0.], device="cuda")
     fake_image = odeint(model, x_0, t, atol=1e-8, rtol=1e-8, adjoint_params=model.func.parameters())
     return fake_image
 
+
 #%%
 def train(rank, gpu, args):
-<<<<<<< HEAD
-    
-    from EMA import EMA
     from diffusers.models import AutoencoderKL
-    
-=======
-    from diffusers.models import AutoencoderKL
->>>>>>> 86d585ec
     torch.manual_seed(args.seed + rank)
     torch.cuda.manual_seed(args.seed + rank)
     torch.cuda.manual_seed_all(args.seed + rank)
@@ -152,16 +137,9 @@
             y = None if not use_label else y.to(device, non_blocking=True)
 
             model.zero_grad()
-<<<<<<< HEAD
-            with torch.no_grad():
-                z_1 = first_stage_model.encode(x_1).latent_dist.sample().mul_(args.scale_factor)
-            #sample t            
-            t = torch.rand((z_1.size(0),) , device=device)
-=======
             z_0 = first_stage_model.encode(x_0).latent_dist.sample().mul_(args.scale_factor)
             #sample t
             t = torch.rand((z_0.size(0),) , device=device)
->>>>>>> 86d585ec
             t = t.view(-1, 1, 1, 1)
             z_1 = torch.randn_like(z_0)
             # corrected notation: 1 is real noise, 0 is real data
@@ -184,24 +162,15 @@
             scheduler.step()
         
         if rank == 0:
-<<<<<<< HEAD
-            with torch.no_grad():
-                rand = torch.randn_like(z_1)[:4]
-                fake_sample = sample_from_model(model, rand)[-1]
-                fake_image = first_stage_model.decode(fake_sample / args.scale_factor).sample
-            torchvision.utils.save_image(fake_sample, os.path.join(exp_path, 'sample_epoch_{}.png'.format(epoch)), normalize=True, value_range=(-1, 1))
-            torchvision.utils.save_image(fake_image, os.path.join(exp_path, 'image_epoch_{}.png'.format(epoch)), normalize=True, value_range=(-1, 1))
-=======
             if epoch % args.plot_every == 0: 
                 with torch.no_grad():
                     rand = torch.randn_like(z_0)[:4]
-                    sample_model = partial(model, y=y)
+                    sample_model = partial(model, y=y[:4])
                     # sample_func = lambda t, x: model(t, x, y=y)
                     fake_sample = sample_from_model(sample_model, rand)[-1]
                     fake_image = first_stage_model.decode(fake_sample / args.scale_factor).sample
                 # torchvision.utils.save_image(fake_sample, os.path.join(exp_path, 'sample_epoch_{}.png'.format(epoch)), normalize=True, value_range=(-1, 1))
                 torchvision.utils.save_image(fake_image, os.path.join(exp_path, 'image_epoch_{}.png'.format(epoch)), normalize=True, value_range=(-1, 1))
->>>>>>> 86d585ec
             
             if args.save_content:
                 if epoch % args.save_content_every == 0:
@@ -233,8 +202,10 @@
     dist.barrier()
     cleanup()  
 
+
 def cleanup():
     dist.destroy_process_group()    
+
 
 #%%
 if __name__ == '__main__':
@@ -328,16 +299,8 @@
                         help='rank of process in the node')
     parser.add_argument('--master_address', type=str, default='127.0.0.1',
                         help='address for master')
-<<<<<<< HEAD
-    parser.add_argument('--master_port', type=str, default='6255',
-                        help='address for master')
-
-
-    # torch.multiprocessing.set_start_method('spawn', force=True)# good solution !!!!
-=======
     parser.add_argument('--master_port', type=str, default='6000',
                         help='port for master')
->>>>>>> 86d585ec
 
     args = parser.parse_args()
     args.world_size = args.num_proc_node * args.num_process_per_node
