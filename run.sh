--- conflicted
+++ resolved
@@ -17,11 +17,7 @@
 set -x
 set -e
 
-<<<<<<< HEAD
 export MASTER_PORT=10004
-=======
-export MASTER_PORT=6013
->>>>>>> 9c2235b0
 export WORLD_SIZE=1
 
 export SLURM_JOB_NODELIST=$(scontrol show hostnames $SLURM_JOB_NODELIST | tr '\n' ' ')
@@ -39,7 +35,6 @@
 
 export PYTHONPATH=$(pwd):$PYTHONPATH
 
-<<<<<<< HEAD
 # CUDA_VISIBLE_DEVICES=0 python train_flow_latent.py --exp laflo_f8_lr2e-5 \
 #     --dataset ffhq_256 --datadir data/ffhq/ffhq-lmdb \
 #     --batch_size 128 --num_epoch 500 \
@@ -51,12 +46,7 @@
 
 # CUDA_VISIBLE_DEVICES=0 python train_flow_latent.py --exp laflo_bed_f8 \
 #     --dataset lsun_bedroom --datadir data/lsun/ \
-#     --batch_size 128 --num_epoch 300 \
-=======
-# python train_flow_latent.py --exp laflo_f8_lr2e-5 \
-#     --dataset ffhq_256 --datadir data/ffhq/ffhq-lmdb \
 #     --batch_size 128 --num_epoch 500 \
->>>>>>> 9c2235b0
 #     --image_size 256 --f 8 --num_in_channels 4 --num_out_channels 4 \
 #     --nf 256 --ch_mult 1 2 3 4 --attn_resolution 16 8 4 --num_res_blocks 2 \
 #     --lr 2e-5 --scale_factor 0.18215 \
@@ -72,30 +62,24 @@
 #     --save_content_every 10 \
 #     --master_port $MASTER_PORT --num_process_per_node 1 \
 
-python train_flow_latent.py --exp laflo_imnet_f8 \
-    --dataset latent_imagenet_256 --datadir ./data/latent_imagenet_256/ --num_classes 1000 \
-    --batch_size 256 --num_epoch 800 --label_dim 1000 \
-    --image_size 192 --f 8 --num_in_channels 4 --num_out_channels 4 \
+# python train_flow_latent.py --exp laflo_imnet_f8 \
+#     --dataset latent_imagenet_256 --datadir ./data/latent_imagenet_256/ --num_classes 1000 \
+#     --batch_size 256 --num_epoch 800 --label_dim 1000 \
+#     --image_size 192 --f 8 --num_in_channels 4 --num_out_channels 4 \
+#     --nf 256 --ch_mult 1 2 3 4 --attn_resolution 16 8 4 --num_res_blocks 2 \
+#     --lr 1e-4 --scale_factor 0.18215 \
+#     --save_content --save_content_every 10 \
+#     --master_port $MASTER_PORT --num_process_per_node 8 \
+
+CUDA_VISIBLE_DEVICES=0,1,2,3,4,5,6,7 python train_flow_latent.py --exp laflo_imnet_f8_ditb2 \
+    --dataset latent_imagenet_256 --datadir ./data/latent_imagenet_256/ \
+    --batch_size 144 --num_epoch 800 --label_dim 1000 \
+    --image_size 256 --f 8 --num_in_channels 4 --num_out_channels 4 \
     --nf 256 --ch_mult 1 2 3 4 --attn_resolution 16 8 4 --num_res_blocks 2 \
     --lr 1e-4 --scale_factor 0.18215 \
-<<<<<<< HEAD
-    --model_type DiT-L/2 --num_classes 1000 --label_dropout 0.1 \
+    --model_type DiT-B/2 --num_classes 1000 --label_dropout 0.1 \
     --save_content --save_content_every 10 \
     --master_port $MASTER_PORT --num_process_per_node 8 \
-=======
-    --save_content_every 10 \
-    --master_port $MASTER_PORT --num_process_per_node 1 \
-
-# CUDA_VISIBLE_DEVICES=0,1,2,3,4,5,6,7 python train_flow_latent.py --exp laflo_imnet_f8_dit \
-#     --dataset imagenet_256 --datadir ./data/imagenet/ \
-#     --batch_size 48 --num_epoch 800 --label_dim 1000 \
-#     --image_size 256 --f 8 --num_in_channels 4 --num_out_channels 4 \
-#     --nf 256 --ch_mult 1 2 3 4 --attn_resolution 16 8 4 --num_res_blocks 2 \
-#     --lr 1e-4 --scale_factor 0.18215 \
-#     --model_type DiT-L/2 --num_classes 1000 --label_dropout 0.1 \
-#     --save_content_every 10 \
-#     --master_port $MASTER_PORT --num_process_per_node 8 \
->>>>>>> 9c2235b0
 
 # CUDA_VISIBLE_DEVICES=0 python train_flow_latent.py --exp laflo_celeb_f8_dit \
 #     --dataset celeba_256 --datadir data/celeba/celeba-lmdb \
