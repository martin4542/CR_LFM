--- conflicted
+++ resolved
@@ -68,34 +68,18 @@
 #     --model_ckpt model_500.pth \
 #     --master_port $MASTER_PORT --num_process_per_node 1 \
 
-<<<<<<< HEAD
-# python train_flow_latent.py --exp laflo_bed_f8_lr5e-5 \
-#     --dataset lsun_bedroom --datadir data/lsun/ \
-#     --batch_size 128 --num_epoch 800 \
-#     --image_size 256 --f 8 --num_in_channels 4 --num_out_channels 4 \
-#     --nf 256 --ch_mult 1 2 3 4 --attn_resolution 16 8 4 --num_res_blocks 2 \
-#     --lr 1e-5 --scale_factor 0.18215 --no_lr_decay \
-#     --save_content --save_content_every 10 \
-#     --model_ckpt model_500.pth \
-#     --master_port $MASTER_PORT --num_process_per_node 1 \
 
+############################################### ADM ~ IMNET 256 ###############################################
 # python train_flow_latent.py --exp laflo_imnet_f8_pixel \
 #     --dataset imagenet_256 --datadir ./data/imagenet/ --num_classes 1000 \
 #     --batch_size 96 --num_epoch 1800 --label_dim 1000 \
-=======
-
-############################################### ADM ~ IMNET 256 ###############################################
-# python train_flow_latent.py --exp laflo_imnet_f8 \
-#     --dataset latent_imagenet_256 --datadir ./data/latent_imagenet_256/ --num_classes 1000 \
-#     --batch_size 128 --num_epoch 800 --label_dim 1000 \
->>>>>>> 404972ed
 #     --image_size 256 --f 8 --num_in_channels 4 --num_out_channels 4 \
 #     --nf 256 --ch_mult 1 2 3 4 --attn_resolution 16 8 4 --num_res_blocks 2 \
 #     --lr 1e-4 --scale_factor 0.18215 --no_lr_decay \
 #     --save_content --save_content_every 10 \
 #     --master_port $MASTER_PORT --num_process_per_node 8 --resume \
 
-<<<<<<< HEAD
+############################################### DiT-B/2 ~ IMNET 256 ###############################################
 # python train_flow_latent.py --exp laflo_imnet_f8_ditb2 \
 #     --dataset imagenet_256 --datadir ./data/imagenet/ \
 #     --batch_size 144 --num_epoch 1800 --label_dim 1000 \
@@ -116,19 +100,7 @@
     --model_type DiT-B/2 --num_classes 1000 --label_dropout 0.1 \
     --save_content --save_content_every 10 \
     --use_grad_checkpointing \
-=======
-############################################### DiT-B/2 ~ IMNET 256 ###############################################
-# CUDA_VISIBLE_DEVICES=0,1,2,3,4,5,6,7 python train_flow_latent.py --exp laflo_imnet_f8_ditb2 \
-#     --dataset latent_imagenet_256 --datadir ./data/latent_imagenet_256/ \
-#     --batch_size 144 --num_epoch 1800 --label_dim 1000 \
-#     --image_size 256 --f 8 --num_in_channels 4 --num_out_channels 4 \
-#     --nf 256 --ch_mult 1 2 3 4 --attn_resolution 16 8 4 --num_res_blocks 2 \
-#     --lr 1.0000346977833825e-05 --scale_factor 0.18215 --no_lr_decay \
-#     --model_type DiT-B/2 --num_classes 1000 --label_dropout 0.1 \
-#     --resume \
-#     --save_content --save_content_every 10 \
-#     --master_port $MASTER_PORT --num_process_per_node 8 \
->>>>>>> 404972ed
+
 
 ############################################### DiT-L/2 ~ CelebA 256 ###############################################
 # CUDA_VISIBLE_DEVICES=1 python train_flow_latent.py --exp laflo_celeb_f8_dit \
@@ -142,19 +114,7 @@
 #     --model_ckpt model_500.pth \
 #     --master_port $MASTER_PORT
 
-<<<<<<< HEAD
 
-# python train_flow_latent.py --exp laflo_celeb_f8_ditl4 \
-#     --dataset celeba_1024 --datadir data/celeba_1024/celeba-lmdb-1024 \
-#     --batch_size 32 --num_epoch 500 \
-#     --image_size 256 --f 8 --num_in_channels 4 --num_out_channels 4 \
-#     --nf 256 --ch_mult 1 2 3 4 --attn_resolution 16 8 4 --num_res_blocks 2 \
-#     --lr 2e-4 --scale_factor 0.18215 --no_lr_decay \
-#     --model_type DiT-L/4 --num_classes 1 --label_dropout 0. \
-#     --save_content --save_content_every 10 \
-#     --master_port $MASTER_PORT \
-#     # --model_ckpt model_500.pth \
-=======
 ############################################### DiT-L/4 ~ CelebA 1024 ###############################################
 python train_flow_latent.py --exp laflo_celeb_f8_ditl4 \
     --dataset celeba_1024 --datadir data/celeba_1024/celeba-lmdb-1024 \
@@ -166,7 +126,7 @@
     --save_content --save_content_every 10 \
     --master_port $MASTER_PORT \
     # --model_ckpt model_500.pth \
->>>>>>> 404972ed
+
 
 ############################################### DiT-L/2 ~ FFHQ 256 ###############################################
 # CUDA_VISIBLE_DEVICES=0 python train_flow_latent.py --exp laflo_ffhq_f8_dit \
