############################################### ADM ~ CelebA 256 ###############################################
# accelerate launch --num_processes 1 train_flow_latent.py --exp laflo_celeba_f8_lr2e-5_bs32 \
#     --dataset celeba_256 --datadir data/celeba/celeba-lmdb \
#     --batch_size 32 --num_epoch 500 \
#     --image_size 256 --f 8 --num_in_channels 4 --num_out_channels 4 \
#     --nf 256 --ch_mult 1 2 3 4 --attn_resolution 16 8 4 --num_res_blocks 2 \
#     --lr 2e-5 --scale_factor 0.18215 \
#     --save_content --save_content_every 10 \


############################################### ADM ~ FFHQ 256 ###############################################
# accelerate launch --num_processes 1 train_flow_latent.py --exp laflo_f8_lr2e-5 \
#     --dataset ffhq_256 --datadir data/ffhq/ffhq-lmdb \
#     --batch_size 128 --num_epoch 500 \
#     --image_size 256 --f 8 --num_in_channels 4 --num_out_channels 4 \
#     --nf 256 --ch_mult 1 2 3 4 --attn_resolution 16 8 4 --num_res_blocks 2 \
#     --lr 2e-5 --scale_factor 0.18215 \
#     --save_content --save_content_every 10 \


############################################### ADM ~ Bed 256 ###############################################
# accelerate launch --num_processes 1 train_flow_latent.py --exp laflo_bed_f8_lr5e-5 \
#     --dataset lsun_bedroom --datadir data/lsun/ \
#     --batch_size 128 --num_epoch 500 \
#     --image_size 256 --f 8 --num_in_channels 4 --num_out_channels 4 \
#     --nf 256 --ch_mult 1 2 3 4 --attn_resolution 16 8 4 --num_res_blocks 2 \
#     --lr 1e-5 --scale_factor 0.18215 --no_lr_decay \
#     --save_content --save_content_every 10 \


############################################### ADM ~ IMNET 256 ###############################################
# accelerate launch --multi_gpu --num_processes 8 train_flow_latent.py --exp laflo_imnet_f8_pixel \
#     --dataset imagenet_256 --datadir ./data/imagenet/ --num_classes 1000 \
#     --batch_size 96 --num_epoch 1800 --label_dim 1000 \
#     --image_size 256 --f 8 --num_in_channels 4 --num_out_channels 4 \
#     --nf 256 --ch_mult 1 2 3 4 --attn_resolution 16 8 4 --num_res_blocks 2 \
#     --lr 1e-4 --scale_factor 0.18215 --no_lr_decay \
#     --save_content --save_content_every 10 \


############################################### DiT-B/2 ~ IMNET 256 ###############################################
# accelerate launch --multi_gpu --num_processes 8 train_flow_latent.py --exp laflo_imnet_f8_ditb2 \
#     --dataset imagenet_256 --datadir ./data/imagenet/ \
#     --batch_size 160 --num_epoch 1800 --label_dim 1000 \
#     --image_size 256 --f 8 --num_in_channels 4 --num_out_channels 4 \
#     --nf 256 --ch_mult 1 2 3 4 --attn_resolution 16 8 4 --num_res_blocks 2 \
#     --lr 1e-4 --scale_factor 0.18215 --no_lr_decay \
#     --model_type DiT-B/2 --num_classes 1000 --label_dropout 0.1 \
#     --save_content --save_content_every 10 \
<<<<<<< HEAD
#     --use_grad_checkpointing \
=======
#     --master_port $MASTER_PORT --num_process_per_node 8 \
#     --use_bf16 --use_grad_checkpointing \

# --mixed_precision bf16
# accelerate launch --multi_gpu --num_processes 8 train_flow_latent_faster.py --exp laflo_imnet_f8_ditl2 \
#     --dataset imagenet_256 --datadir ./data/imagenet/ \
#     --batch_size 48 --num_epoch 1800 --label_dim 1000 \
#     --image_size 256 --f 8 --num_in_channels 4 --num_out_channels 4 \
#     --nf 256 --ch_mult 1 2 3 4 --attn_resolution 16 8 4 --num_res_blocks 2 \
#     --lr 1e-4 --scale_factor 0.18215 --no_lr_decay \
#     --model_type DiT-L/2 --num_classes 1000 --label_dropout 0.1 \
#     --save_content --save_content_every 5 \
#     --use_grad_checkpointing \
#     # --resume \
#     # --model_ckpt model_600.pth \
>>>>>>> ebccf472


############################################### DiT-L/2 ~ CelebA 256 ###############################################
# accelerate launch --num_processes 1 train_flow_latent.py --exp laflo_celeb_f8_dit \
#     --dataset celeba_256 --datadir data/celeba/celeba-lmdb \
#     --batch_size 32 --num_epoch 500 \
#     --image_size 256 --f 8 --num_in_channels 4 --num_out_channels 4 \
#     --nf 256 --ch_mult 1 2 3 4 --attn_resolution 16 8 4 --num_res_blocks 2 \
#     --lr 2e-4 --scale_factor 0.18215 --no_lr_decay \
#     --model_type DiT-L/2 --num_classes 1 --label_dropout 0. \
#     --save_content --save_content_every 10 \


<<<<<<< HEAD
############################################### DiT-L/4 ~ CelebA 1024 ###############################################
# accelerate launch --multi_gpu --num_processes 8 train_flow_latent.py --exp laflo_celeb_f8_ditl4 \
#     --dataset celeba_1024 --datadir data/celeba_1024/celeba-lmdb-1024 \
#     --batch_size 6 --num_epoch 500 \
#     --image_size 256 --f 8 --num_in_channels 4 --num_out_channels 4 \
#     --nf 256 --ch_mult 1 2 3 4 --attn_resolution 16 8 4 --num_res_blocks 2 \
#     --lr 2e-4 --scale_factor 0.18215 --no_lr_decay \
#     --model_type DiT-L/4 --num_classes 1 --label_dropout 0. \
#     --save_content --save_content_every 10 \
=======
############################################### ADM ~ CelebA 1024 ###############################################
accelerate launch --multi_gpu --num_processes 8 --mixed_precision bf16 train_flow_latent_faster.py \
    --exp laflo_celeb1024_f8 \
    --dataset celeba_1024 --datadir data/celeba_1024/celeba-lmdb-1024 \
    --batch_size 6 --num_epoch 1000 \
    --image_size 1024 --f 8 --num_in_channels 4 --num_out_channels 4 \
    --nf 256 --ch_mult 1 1 2 2 4 4 --attn_resolution 16 8 --num_res_blocks 2 \
    --lr 2e-5 --scale_factor 0.18215 --no_lr_decay \
    --save_content --save_content_every 10 \
    --resume \
    # --model_type DiT-L/4 --num_classes 1 --label_dropout 0. \
>>>>>>> ebccf472


############################################### DiT-L/2 ~ FFHQ 256 ###############################################
# accelerate launch --num_processes 1 train_flow_latent.py --exp laflo_ffhq_f8_dit \
#     --dataset ffhq_256 --datadir data/ffhq/ffhq-lmdb \
#     --batch_size 32 --num_epoch 500 \
#     --image_size 256 --f 8 --num_in_channels 4 --num_out_channels 4 \
#     --nf 256 --ch_mult 1 2 3 4 --attn_resolution 16 8 4 --num_res_blocks 2 \
#     --lr 2e-4 --scale_factor 0.18215 \
#     --model_type DiT-L/2 --num_classes 1 --label_dropout 0. \
#     --save_content --save_content_every 10 \


############################################### DiT-L/2 ~ BED 256 ###############################################
# accelerate launch --num_processes 1 train_flow_latent.py --exp laflo_bed_f8_dit \
#     --dataset lsun_bedroom --datadir data/lsun/ \
#     --batch_size 32 --num_epoch 800 \
#     --image_size 256 --f 8 --num_in_channels 4 --num_out_channels 4 \
#     --nf 256 --ch_mult 1 2 3 4 --attn_resolution 16 8 4 --num_res_blocks 2 \
#     --lr 1e-4 --scale_factor 0.18215 --no_lr_decay \
#     --model_type DiT-L/2 --num_classes 1 --label_dropout 0. \
#     --save_content --save_content_every 10 \


############################################### DiT-L/2 ~ Church 256 ###############################################
# accelerate launch --multi_gpu --num_processes 2 train_flow_latent.py --exp laflo_church_f8_dit \
#     --dataset lsun_church --datadir data/lsun/ \
#     --batch_size 48 --num_epoch 800 \
#     --image_size 256 --f 8 --num_in_channels 4 --num_out_channels 4 \
#     --nf 256 --ch_mult 1 2 3 4 --attn_resolution 16 8 4 --num_res_blocks 2 \
#     --lr 1e-4 --scale_factor 0.18215 --no_lr_decay \ 
#     --model_type DiT-L/2 --num_classes 1 --label_dropout 0. \
#     --save_content --save_content_every 10 \<|MERGE_RESOLUTION|>--- conflicted
+++ resolved
@@ -39,7 +39,7 @@
 
 
 ############################################### DiT-B/2 ~ IMNET 256 ###############################################
-# accelerate launch --multi_gpu --num_processes 8 train_flow_latent.py --exp laflo_imnet_f8_ditb2 \
+# accelerate launch --multi_gpu --num_processes 8 train_flow_latent_faster.py --exp laflo_imnet_f8_ditb2 \
 #     --dataset imagenet_256 --datadir ./data/imagenet/ \
 #     --batch_size 160 --num_epoch 1800 --label_dim 1000 \
 #     --image_size 256 --f 8 --num_in_channels 4 --num_out_channels 4 \
@@ -47,25 +47,7 @@
 #     --lr 1e-4 --scale_factor 0.18215 --no_lr_decay \
 #     --model_type DiT-B/2 --num_classes 1000 --label_dropout 0.1 \
 #     --save_content --save_content_every 10 \
-<<<<<<< HEAD
 #     --use_grad_checkpointing \
-=======
-#     --master_port $MASTER_PORT --num_process_per_node 8 \
-#     --use_bf16 --use_grad_checkpointing \
-
-# --mixed_precision bf16
-# accelerate launch --multi_gpu --num_processes 8 train_flow_latent_faster.py --exp laflo_imnet_f8_ditl2 \
-#     --dataset imagenet_256 --datadir ./data/imagenet/ \
-#     --batch_size 48 --num_epoch 1800 --label_dim 1000 \
-#     --image_size 256 --f 8 --num_in_channels 4 --num_out_channels 4 \
-#     --nf 256 --ch_mult 1 2 3 4 --attn_resolution 16 8 4 --num_res_blocks 2 \
-#     --lr 1e-4 --scale_factor 0.18215 --no_lr_decay \
-#     --model_type DiT-L/2 --num_classes 1000 --label_dropout 0.1 \
-#     --save_content --save_content_every 5 \
-#     --use_grad_checkpointing \
-#     # --resume \
-#     # --model_ckpt model_600.pth \
->>>>>>> ebccf472
 
 
 ############################################### DiT-L/2 ~ CelebA 256 ###############################################
@@ -79,17 +61,6 @@
 #     --save_content --save_content_every 10 \
 
 
-<<<<<<< HEAD
-############################################### DiT-L/4 ~ CelebA 1024 ###############################################
-# accelerate launch --multi_gpu --num_processes 8 train_flow_latent.py --exp laflo_celeb_f8_ditl4 \
-#     --dataset celeba_1024 --datadir data/celeba_1024/celeba-lmdb-1024 \
-#     --batch_size 6 --num_epoch 500 \
-#     --image_size 256 --f 8 --num_in_channels 4 --num_out_channels 4 \
-#     --nf 256 --ch_mult 1 2 3 4 --attn_resolution 16 8 4 --num_res_blocks 2 \
-#     --lr 2e-4 --scale_factor 0.18215 --no_lr_decay \
-#     --model_type DiT-L/4 --num_classes 1 --label_dropout 0. \
-#     --save_content --save_content_every 10 \
-=======
 ############################################### ADM ~ CelebA 1024 ###############################################
 accelerate launch --multi_gpu --num_processes 8 --mixed_precision bf16 train_flow_latent_faster.py \
     --exp laflo_celeb1024_f8 \
@@ -101,7 +72,6 @@
     --save_content --save_content_every 10 \
     --resume \
     # --model_type DiT-L/4 --num_classes 1 --label_dropout 0. \
->>>>>>> ebccf472
 
 
 ############################################### DiT-L/2 ~ FFHQ 256 ###############################################
