--- conflicted
+++ resolved
@@ -68,7 +68,6 @@
 ###### ARGS
 model_type = "DiT-L/2" # or "DiT-L/2" or "adm"
 dataset = "lsun_bedroom"
-<<<<<<< HEAD
 exp = "laflo_bed_f8_dit"
 BASE_PORT = 8016
 num_gpus = 2
@@ -76,15 +75,6 @@
 
 config = pd.DataFrame({
     "epochs": [425, 450],
-=======
-exp = "laflo_bed_f8_lr5e-5"
-BASE_PORT = 8001
-num_gpus = 1
-device = "0"
-
-config = pd.DataFrame({
-    "epochs": [400, 425],
->>>>>>> c9b987ac
     "num_steps": [0]*2,
     "methods": ['dopri5']*2,
 })
