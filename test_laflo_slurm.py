import os
import time
import subprocess

import pandas as pd 

slurm_template = """#!/bin/bash -e
#SBATCH --job-name={job_name}
#SBATCH --output={slurm_output}/slurm_%A.out
#SBATCH --error={slurm_output}/slurm_%A.err
#SBATCH --gpus={num_gpus}
#SBATCH --nodes=1
#SBATCH --mem-per-gpu=36G
#SBATCH --cpus-per-gpu=32
#SBATCH --partition=research
#SBATCH --mail-type=all
#SBATCH --mail-user=v.haopt12@vinai.io
#SBATCH --ntasks=1

module purge
module load python/miniconda3/miniconda3
eval "$(conda shell.bash hook)"
conda activate /lustre/scratch/client/vinai/users/hieunt91/envs/flow
cd /lustre/scratch/client/vinai/users/hieunt91/cnf_flow 

export MASTER_PORT={master_port}
export WORLD_SIZE=1

export NCCL_DEBUG=INFO
export PYTHONFAULTHANDLER=1

export PYTHONPATH=$(pwd):$PYTHONPATH

export MODEL_TYPE={model_type}
export EPOCH_ID={epoch}
export DATASET={dataset}
export EXP={exp}
export OUTPUT_LOG={output_log}

echo "----------------------------"
echo $MODEL_TYPE $EPOCH_ID $DATASET $EXP {method} {num_steps}
echo "----------------------------"

CUDA_VISIBLE_DEVICES={device} python test_flow_latent.py --exp $EXP \
    --dataset $DATASET --batch_size 100 --epoch_id $EPOCH_ID \
    --image_size 256 --f 8 --num_in_channels 4 --num_out_channels 4 \
    --nf 256 --ch_mult 1 2 3 4 --attn_resolution 16 8 4 --num_res_blocks 2 \
    --model_type $MODEL_TYPE --num_classes 1 --label_dropout 0. \
    --method {method} --num_steps {num_steps} \
    --compute_fid --output_log $OUTPUT_LOG \
    --master_port $MASTER_PORT  --num_process_per_node {num_gpus} \
<<<<<<< HEAD
    --use_karras_samplers \
    # --measure_time \
=======
    # --use_karras_samplers \

### ddp sampling only support comput fid by default
# CUDA_VISIBLE_DEVICES=0,1 torchrun --nnodes=1 --nproc_per_node=2 python test_flow_latent.py --exp $EXP \
#     --dataset $DATASET --batch_size 100 --epoch_id $EPOCH_ID \
#     --image_size 256 --f 8 --num_in_channels 4 --num_out_channels 4 \
#     --nf 256 --ch_mult 1 2 3 4 --attn_resolution 16 8 4 --num_res_blocks 2 \
#     --model_type $MODEL_TYPE --num_classes 1 --label_dropout 0. \
#     --method {method} --num_steps {num_steps} \
#     --compute_fid --output_log $OUTPUT_LOG \
#     --master_port $MASTER_PORT  --num_process_per_node {num_gpus} \
#     # --use_karras_samplers \


>>>>>>> 571715e1
"""

###### ARGS
model_type = "DiT-L/2" # or "DiT-L/2" or "adm"
<<<<<<< HEAD
dataset = "celeba_256"
exp = "laflo_celeb_f8_dit"
BASE_PORT = 8004
=======
dataset = "lsun_bedroom"
exp = "laflo_bed_f8_dit"
BASE_PORT = 8016
>>>>>>> 571715e1
num_gpus = 2
device = "0,1"

config = pd.DataFrame({
<<<<<<< HEAD
    "epochs": [475],
    "num_steps": [40],
    "methods": ['stochastic'],
=======
    "epochs": [425, 450],
    "num_steps": [0]*2,
    "methods": ['dopri5']*2,
>>>>>>> 571715e1
})
print(config)

###################################
slurm_file_path = f"/lustre/scratch/client/vinai/users/hieunt91/cnf_flow/slurm_scripts/{exp}/run.sh"
slurm_output = f"/lustre/scratch/client/vinai/users/hieunt91/cnf_flow/slurm_scripts/{exp}/"
output_log = f"{slurm_output}/log"
os.makedirs(slurm_output, exist_ok=True)
job_name = "test"

for idx, row in config.iterrows():
    # device = str(idx % 2)
    # slurm_file_path = f"/lustre/scratch/client/vinai/users/hieunt91/cnf_flow/slurm_scripts/{exp}/run{device}.sh"
    slurm_command = slurm_template.format(
        job_name=job_name,
        model_type=model_type,
        dataset=dataset,
        exp=exp,
        epoch=row.epochs,
        master_port=str(BASE_PORT+idx),
        slurm_output=slurm_output,
        num_gpus=num_gpus,
        output_log=output_log,
        method=row.methods,
        num_steps=row.num_steps,
        device=device,
    )
    mode = "w" if idx == 0 else "a"
    with open(slurm_file_path, mode) as f:
        f.write(slurm_command)
print("Slurm script is saved at", slurm_file_path)


# for idx, epoch_id in enumerate(epochs):
#     slurm_command = slurm_template.format(
#         job_name=job_name,
#         model_type=model_type,
#         dataset=dataset,
#         exp=exp,
#         epoch=epoch_id,
#         master_port=str(BASE_PORT+idx),
#         slurm_output=slurm_output,
#         num_gpus=num_gpus,
#         output_log=output_log
#     )
#     mode = "w" if idx == 0 else "a"
#     with open(slurm_file_path, mode) as f:
#         f.write(slurm_command)

# print(f"Summited {slurm_file_path}")
# subprocess.run(['sbatch', slurm_file_path])<|MERGE_RESOLUTION|>--- conflicted
+++ resolved
@@ -20,8 +20,8 @@
 module purge
 module load python/miniconda3/miniconda3
 eval "$(conda shell.bash hook)"
-conda activate /lustre/scratch/client/vinai/users/hieunt91/envs/flow
-cd /lustre/scratch/client/vinai/users/hieunt91/cnf_flow 
+conda activate /lustre/scratch/client/vinai/users/haopt12/envs/flow 
+cd /lustre/scratch/client/vinai/users/haopt12/cnf_flow 
 
 export MASTER_PORT={master_port}
 export WORLD_SIZE=1
@@ -49,11 +49,7 @@
     --method {method} --num_steps {num_steps} \
     --compute_fid --output_log $OUTPUT_LOG \
     --master_port $MASTER_PORT  --num_process_per_node {num_gpus} \
-<<<<<<< HEAD
     --use_karras_samplers \
-    # --measure_time \
-=======
-    # --use_karras_samplers \
 
 ### ddp sampling only support comput fid by default
 # CUDA_VISIBLE_DEVICES=0,1 torchrun --nnodes=1 --nproc_per_node=2 python test_flow_latent.py --exp $EXP \
@@ -67,46 +63,33 @@
 #     # --use_karras_samplers \
 
 
->>>>>>> 571715e1
 """
 
 ###### ARGS
 model_type = "DiT-L/2" # or "DiT-L/2" or "adm"
-<<<<<<< HEAD
 dataset = "celeba_256"
 exp = "laflo_celeb_f8_dit"
-BASE_PORT = 8004
-=======
-dataset = "lsun_bedroom"
-exp = "laflo_bed_f8_dit"
-BASE_PORT = 8016
->>>>>>> 571715e1
-num_gpus = 2
-device = "0,1"
+BASE_PORT = 8014
+num_gpus = 1
+device = "0"
 
 config = pd.DataFrame({
-<<<<<<< HEAD
     "epochs": [475],
     "num_steps": [40],
     "methods": ['stochastic'],
-=======
-    "epochs": [425, 450],
-    "num_steps": [0]*2,
-    "methods": ['dopri5']*2,
->>>>>>> 571715e1
 })
 print(config)
 
 ###################################
-slurm_file_path = f"/lustre/scratch/client/vinai/users/hieunt91/cnf_flow/slurm_scripts/{exp}/run.sh"
-slurm_output = f"/lustre/scratch/client/vinai/users/hieunt91/cnf_flow/slurm_scripts/{exp}/"
+slurm_file_path = f"/lustre/scratch/client/vinai/users/haopt12/cnf_flow/slurm_scripts/{exp}/run.sh"
+slurm_output = f"/lustre/scratch/client/vinai/users/haopt12/cnf_flow/slurm_scripts/{exp}/"
 output_log = f"{slurm_output}/log"
 os.makedirs(slurm_output, exist_ok=True)
 job_name = "test"
 
 for idx, row in config.iterrows():
     # device = str(idx % 2)
-    # slurm_file_path = f"/lustre/scratch/client/vinai/users/hieunt91/cnf_flow/slurm_scripts/{exp}/run{device}.sh"
+    # slurm_file_path = f"/lustre/scratch/client/vinai/users/haopt12/cnf_flow/slurm_scripts/{exp}/run{device}.sh"
     slurm_command = slurm_template.format(
         job_name=job_name,
         model_type=model_type,
@@ -126,22 +109,5 @@
         f.write(slurm_command)
 print("Slurm script is saved at", slurm_file_path)
 
-
-# for idx, epoch_id in enumerate(epochs):
-#     slurm_command = slurm_template.format(
-#         job_name=job_name,
-#         model_type=model_type,
-#         dataset=dataset,
-#         exp=exp,
-#         epoch=epoch_id,
-#         master_port=str(BASE_PORT+idx),
-#         slurm_output=slurm_output,
-#         num_gpus=num_gpus,
-#         output_log=output_log
-#     )
-#     mode = "w" if idx == 0 else "a"
-#     with open(slurm_file_path, mode) as f:
-#         f.write(slurm_command)
-
 # print(f"Summited {slurm_file_path}")
 # subprocess.run(['sbatch', slurm_file_path])