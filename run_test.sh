#!/bin/sh
#SBATCH --job-name=test_01 # create a short name for your job
#SBATCH --output=/lustre/scratch/client/vinai/users/haopt12/cnf_flow/slurms/slurm_%A.out # create a output file
#SBATCH --error=/lustre/scratch/client/vinai/users/haopt12/cnf_flow/slurms/slurm_%A.err # create a error file
#SBATCH --partition=research # choose partition
#SBATCH --gpus-per-node=1
#SBATCH --cpus-per-task=32 # 80
#SBATCH --mem-per-gpu=32GB
#SBATCH --nodes=1
#SBATCH --ntasks=1
#SBATCH --time=10-00:00          # total run time limit (DD-HH:MM)
#SBATCH --mail-type=begin        # send email when job begins
#SBATCH --mail-type=end          # send email when job ends
#SBATCH --mail-type=fail          # send email when job fails
#SBATCH --mail-user=v.haopt12@vinai.io

set -x
set -e

export MASTER_PORT=12004
export WORLD_SIZE=1

export SLURM_JOB_NODELIST=$(scontrol show hostnames $SLURM_JOB_NODELIST | tr '\n' ' ')
export SLURM_NODELIST=$SLURM_JOB_NODELIST
master_address=$(echo $SLURM_JOB_NODELIST | cut -d' ' -f1)
export MASTER_ADDRESS=$master_address

echo MASTER_ADDRESS=${MASTER_ADDRESS}
echo MASTER_PORT=${MASTER_PORT}
echo WORLD_SIZE=${WORLD_SIZE}
echo "NODELIST="${SLURM_NODELIST}

export NCCL_DEBUG=INFO
export PYTHONFAULTHANDLER=1

export PYTHONPATH=$(pwd):$PYTHONPATH

MODEL_TYPE=adm
EPOCH_ID=425
DATASET=lsun_bedroom
EXP=laflo_bed_f8_lr5e-5
METHOD=dopri5
STEPS=0
USE_ORIGIN_ADM=False

if [[ ${USE_ORIGIN_ADM} == True ]]; then
    python test_flow_latent.py --exp ${EXP} \
        --dataset ${DATASET} --batch_size 100 --epoch_id ${EPOCH_ID} \
        --image_size 256 --f 8 --num_in_channels 4 --num_out_channels 4 \
        --nf 256 --ch_mult 1 2 3 4 --attn_resolution 16 8 --num_res_blocks 2 \
        --use_origin_adm \
        --master_port $MASTER_PORT --num_process_per_node 1 \
<<<<<<< HEAD
        --method dopri5 --num_steps 0 \
        # --compute_fid --output_log ${EXP}_${EPOCH_ID}_${METHOD}${STEPS}.log \
=======
        --compute_fid --output_log ${EXP}_${EPOCH_ID}_${METHOD}${STEPS}.log \
        --method ${METHOD} --num_steps 0 \
>>>>>>> ebccf472
        # --measure_time \
        # --use_karras_samplers \
        # --method heun --step_size 50 \
        # --compute_nfe \

else
    python test_flow_latent.py --exp ${EXP} \
        --dataset ${DATASET} --batch_size 100 --epoch_id ${EPOCH_ID} \
        --image_size 256 --f 8 --num_in_channels 4 --num_out_channels 4 \
        --nf 256 --ch_mult 1 2 3 4 --attn_resolution 16 8 4 --num_res_blocks 2 \
        --master_port $MASTER_PORT --num_process_per_node 1 \
        --method dopri5 --num_steps 0 \
        # --compute_fid --output_log ${EXP}_${EPOCH_ID}_${METHOD}${STEPS}.log \
        # --measure_time \
        # --use_karras_samplers \
        # --method heun --step_size 50 \
        # --compute_nfe \

fi<|MERGE_RESOLUTION|>--- conflicted
+++ resolved
@@ -50,13 +50,8 @@
         --nf 256 --ch_mult 1 2 3 4 --attn_resolution 16 8 --num_res_blocks 2 \
         --use_origin_adm \
         --master_port $MASTER_PORT --num_process_per_node 1 \
-<<<<<<< HEAD
-        --method dopri5 --num_steps 0 \
-        # --compute_fid --output_log ${EXP}_${EPOCH_ID}_${METHOD}${STEPS}.log \
-=======
         --compute_fid --output_log ${EXP}_${EPOCH_ID}_${METHOD}${STEPS}.log \
         --method ${METHOD} --num_steps 0 \
->>>>>>> ebccf472
         # --measure_time \
         # --use_karras_samplers \
         # --method heun --step_size 50 \
